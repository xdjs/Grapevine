--- conflicted
+++ resolved
@@ -312,13 +312,11 @@
                            joinPhrase.toLowerCase().includes('composed') ||
                            joinPhrase.toLowerCase().includes('lyrics')) {
                   type = 'songwriter';
-<<<<<<< HEAD
+
                 } else {
                   // Use context-based identification for known producer/songwriter names
                   // Use only the role data from MusicBrainz relation types - no hardcoded classifications
                   console.log(`🔍 [DEBUG] Using MusicBrainz relation type for: "${collaboratorName}"`)
-=======
->>>>>>> f2b415ba
                 }
                 // Use artist type as provided by MusicBrainz without hardcoded arrays
 
@@ -348,11 +346,11 @@
 
       console.log(`✅ [DEBUG] Total collaborators found for ${artistName}: ${collaboratingArtists.length}`);
       
-<<<<<<< HEAD
+
       // Use only data from MusicBrainz API - no hardcoded collaborations
-=======
+
       // Using purely API-driven data - no hardcoded collaborations
->>>>>>> f2b415ba
+
       
       console.log(`✅ [DEBUG] Final collaborators count for ${artistName}: ${collaboratingArtists.length}`);
       return {
