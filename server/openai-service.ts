import OpenAI from "openai";

export interface OpenAICollaborator {
  name: string;
  type: 'producer' | 'songwriter';
  topCollaborators: string[];
}

export interface OpenAICollaborationResult {
  artists: OpenAICollaborator[];
}

class OpenAIService {
  private openai: OpenAI | null = null;
  private isConfigured: boolean = false;

  constructor() {
    const apiKey = process.env.OPENAI_API_KEY;
    if (apiKey) {
      // the newest OpenAI model is "gpt-4o" which was released May 13, 2024. do not change this unless explicitly requested by the user
      this.openai = new OpenAI({ apiKey });
      this.isConfigured = true;
      console.log('🤖 [DEBUG] OpenAI service initialized with API key');
    } else {
      console.log('⚠️ [DEBUG] OpenAI API key not found in environment variables');
    }
  }

  isServiceAvailable(): boolean {
    return this.isConfigured;
  }

  async getArtistCollaborations(artistName: string): Promise<OpenAICollaborationResult> {
    if (!this.isConfigured || !this.openai) {
      throw new Error('OpenAI service is not configured');
    }

    console.log(`🤖 [DEBUG] Querying OpenAI for collaborations with "${artistName}"`);

    try {
      const prompt = `If ${artistName} is a real artist with known music industry collaborations, provide a comprehensive list of music industry professionals who have collaborated with them. Include people who work as producers, songwriters, or both.

IMPORTANT: If ${artistName} is not a well-known artist or you have no authentic collaboration data for them, return an empty collaborators array. Do NOT create fake or placeholder collaborators.

Please respond with JSON in this exact format:
{
  "collaborators": [
    {
<<<<<<< HEAD
      "name": "Person Name",
      "roles": ["producer", "songwriter"], 
=======
      "name": "Songwriter Name",
>>>>>>> f2b415ba
      "topCollaborators": ["Artist 1", "Artist 2", "Artist 3"]
    }
  ]
}

<<<<<<< HEAD
Guidelines:
- Only include real, verified music industry professionals who have actually worked with ${artistName}
- If you don't have authentic data, return: {"collaborators": []}
- For each real person, list ALL their roles from: ["producer", "songwriter", "artist"]
- Include their top 3 real collaborating artists
- Never use generic names like "John Doe", "Producer X", or placeholder data
- Maximum 10 real collaborators if they exist`;
=======
Focus on real, verified collaborations from the music industry. Include up to 5 producers and 5 songwriters who have actually worked with ${artistName}. Each producer and songwriter should have exactly 3 top collaborating artists listed. Check each artist/producer/songwriter if they have multiple roles, like being an artist and songwriter or songwriter and producer.`;
>>>>>>> f2b415ba

      const response = await this.openai!.chat.completions.create({
        model: "gpt-4o",
        messages: [
          {
            role: "system",
            content: "You are a music industry database expert. Provide accurate information about real producer and songwriter collaborations. Only include verified, authentic collaborations from the music industry."
          },
          {
            role: "user",
            content: prompt
          }
        ],
        response_format: { type: "json_object" },
        temperature: 0.1, // Low temperature for more factual responses
      });

      const result = JSON.parse(response.choices[0].message.content || '{"collaborators": []}');
      
      // Transform the response to our expected format
      const collaborators: OpenAICollaborator[] = [];
      
      if (result.collaborators) {
        for (const collaborator of result.collaborators) {
          // For each person, create entries for each of their roles
          const roles = collaborator.roles || ['producer']; // Default to producer if no roles specified
          
          for (const role of roles) {
            if (role === 'producer' || role === 'songwriter') {
              collaborators.push({
                name: collaborator.name,
                type: role as 'producer' | 'songwriter',
                topCollaborators: collaborator.topCollaborators || []
              });
            }
          }
        }
      }

      console.log(`✅ [DEBUG] OpenAI returned ${collaborators.length} collaborators for "${artistName}"`);
      console.log(`🤖 [DEBUG] Producers: ${collaborators.filter(c => c.type === 'producer').length}, Songwriters: ${collaborators.filter(c => c.type === 'songwriter').length}`);

      return { artists: collaborators };

    } catch (error) {
      console.error(`❌ [DEBUG] OpenAI API error for "${artistName}":`, error);
      throw error;
    }
  }
}

export const openAIService = new OpenAIService();<|MERGE_RESOLUTION|>--- conflicted
+++ resolved
@@ -46,18 +46,18 @@
 {
   "collaborators": [
     {
-<<<<<<< HEAD
+
       "name": "Person Name",
       "roles": ["producer", "songwriter"], 
-=======
+
       "name": "Songwriter Name",
->>>>>>> f2b415ba
+
       "topCollaborators": ["Artist 1", "Artist 2", "Artist 3"]
     }
   ]
 }
 
-<<<<<<< HEAD
+
 Guidelines:
 - Only include real, verified music industry professionals who have actually worked with ${artistName}
 - If you don't have authentic data, return: {"collaborators": []}
@@ -65,9 +65,9 @@
 - Include their top 3 real collaborating artists
 - Never use generic names like "John Doe", "Producer X", or placeholder data
 - Maximum 10 real collaborators if they exist`;
-=======
+
 Focus on real, verified collaborations from the music industry. Include up to 5 producers and 5 songwriters who have actually worked with ${artistName}. Each producer and songwriter should have exactly 3 top collaborating artists listed. Check each artist/producer/songwriter if they have multiple roles, like being an artist and songwriter or songwriter and producer.`;
->>>>>>> f2b415ba
+
 
       const response = await this.openai!.chat.completions.create({
         model: "gpt-4o",
