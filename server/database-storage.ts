import { eq, and, sql } from 'drizzle-orm';
import { db, isDatabaseAvailable } from './supabase.js';
import { artists, collaborations, type Artist, type InsertArtist, type Collaboration, type InsertCollaboration, type NetworkData, type NetworkNode, type NetworkLink } from "../shared/schema.js";
import { spotifyService } from "./spotify.js";
import { openAIService } from "./openai-service.js";
import { musicBrainzService } from "./musicbrainz.js";
import { wikipediaService } from "./wikipedia.js";
import { musicNerdService } from "./musicnerd-service.js";
import { IStorage } from './storage.js';

export class DatabaseStorage implements IStorage {
  constructor() {
    if (!isDatabaseAvailable()) {
      throw new Error('Database connection not available');
    }
  }

  async getArtist(id: number): Promise<Artist | undefined> {
    if (!db) return undefined;
    
    try {
      const result = await db
        .select()
        .from(artists)
        .where(eq(artists.id, id))
        .limit(1);
      
      return result[0];
    } catch (error) {
      console.error('Error fetching artist:', error);
      return undefined;
    }
  }

  async getArtistByName(name: string): Promise<Artist | undefined> {
    if (!db) return undefined;
    
    try {
      const result = await db
        .select({
          id: artists.id,
          name: artists.name,
          webmapdata: artists.webmapdata
        })
        .from(artists)
        .where(eq(artists.name, name))
        .limit(1);
      
      const artist = result[0];
      if (artist) {
        // Add default type field since MusicNerd database doesn't have it
        return {
          id: artist.id,
          name: artist.name,
          type: 'artist' as const,
          imageUrl: null,
          spotifyId: null,
          webmapdata: artist.webmapdata
        };
      }
      return undefined;
    } catch (error) {
      console.error('Error fetching artist by name:', error);
      return undefined;
    }
  }

  async createArtist(insertArtist: InsertArtist): Promise<Artist> {
    if (!db) throw new Error('Database not available');
    
    try {
      const result = await db
        .insert(artists)
        .values({
          name: insertArtist.name,
          type: insertArtist.type,
          imageUrl: insertArtist.imageUrl || null,
          spotifyId: insertArtist.spotifyId || null
        })
        .returning();
      
      return result[0];
    } catch (error) {
      console.error('Error creating artist:', error);
      throw error;
    }
  }

  async getCollaborationsByArtist(artistId: number): Promise<Collaboration[]> {
    if (!db) return [];
    
    try {
      const result = await db
        .select()
        .from(collaborations)
        .where(eq(collaborations.fromArtistId, artistId));
      
      return result;
    } catch (error) {
      console.error('Error fetching collaborations:', error);
      return [];
    }
  }

  async createCollaboration(collaboration: InsertCollaboration): Promise<Collaboration> {
    if (!db) throw new Error('Database not available');
    
    try {
      const result = await db
        .insert(collaborations)
        .values(collaboration)
        .returning();
      
      return result[0];
    } catch (error) {
      console.error('Error creating collaboration:', error);
      throw error;
    }
  }

  private async generateRealCollaborationNetwork(artistName: string): Promise<NetworkData> {
    const links: NetworkLink[] = [];

    // Initialize node map with main artist - we'll merge roles as we find them
    const nodeMap = new Map<string, NetworkNode>();
    
    // Get MusicNerd URL for main artist
<<<<<<< HEAD
    let musicNerdUrl = 'https://musicnerd.xyz';
    try {
      const artistId = await musicNerdService.getArtistId(artistName);
      if (artistId) {
        musicNerdUrl = `https://musicnerd.xyz/artist/${artistId}`;
=======
    const musicNerdBaseUrl = process.env.MUSICNERD_BASE_URL;
    let musicNerdUrl = musicNerdBaseUrl || '';
    try {
      const artistId = await musicNerdService.getArtistId(artistName);
      if (artistId && musicNerdBaseUrl) {
        musicNerdUrl = `${musicNerdBaseUrl}/artist/${artistId}`;
>>>>>>> fcb44090
      }
    } catch (error) {
      console.log(`📭 [DEBUG] No MusicNerd ID found for main artist ${artistName}`);
    }

    // Enhanced role detection system for main artist
    const knownMultiRoleArtists = new Map<string, ('artist' | 'producer' | 'songwriter')[]>([
      // Major Artist-Producer-Songwriters
      ['Taylor Swift', ['artist', 'songwriter', 'producer']],
      ['Kanye West', ['artist', 'producer', 'songwriter']],
      ['Jay-Z', ['artist', 'producer', 'songwriter']],
      ['Drake', ['artist', 'songwriter', 'producer']],
      ['The Weeknd', ['artist', 'songwriter', 'producer']],
      ['Frank Ocean', ['artist', 'songwriter', 'producer']],
      ['Tyler, The Creator', ['artist', 'producer', 'songwriter']],
      ['Mac Miller', ['artist', 'producer', 'songwriter']],
      ['Childish Gambino', ['artist', 'songwriter', 'producer']],
      ['Pharrell Williams', ['artist', 'producer', 'songwriter']],
      ['Timbaland', ['producer', 'artist', 'songwriter']],
      ['Dr. Dre', ['producer', 'artist']],
      ['Eminem', ['artist', 'songwriter', 'producer']],
      ['Lorde', ['artist', 'songwriter', 'producer']],
      ['Grimes', ['artist', 'producer', 'songwriter']],
      ['FKA twigs', ['artist', 'songwriter', 'producer']],
      ['James Blake', ['artist', 'producer', 'songwriter']],
      ['Bon Iver', ['artist', 'producer', 'songwriter']],
      ['Tame Impala', ['artist', 'producer', 'songwriter']],
      ['Billie Eilish', ['artist', 'songwriter']],
      ['Finneas', ['producer', 'songwriter', 'artist']],
      ['Charlie Puth', ['artist', 'songwriter', 'producer']],
      ['John Mayer', ['artist', 'songwriter', 'producer']],
      ['Bruno Mars', ['artist', 'songwriter', 'producer']],
      ['Anderson .Paak', ['artist', 'producer', 'songwriter']],
      ['SZA', ['artist', 'songwriter']],
      ['Daniel Caesar', ['artist', 'songwriter', 'producer']],
      ['Rex Orange County', ['artist', 'songwriter', 'producer']],
      ['Kali Uchis', ['artist', 'songwriter']],
      ['Omar Apollo', ['artist', 'songwriter']],
      ['Clairo', ['artist', 'songwriter', 'producer']],
      ['Still Woozy', ['artist', 'producer', 'songwriter']],
      ['Cuco', ['artist', 'songwriter', 'producer']],
      ['Snoh Aalegra', ['artist', 'songwriter']],
      ['Jorja Smith', ['artist', 'songwriter']],
      ['Kehlani', ['artist', 'songwriter']],
      ['Summer Walker', ['artist', 'songwriter']],
      ['Jhené Aiko', ['artist', 'songwriter']],
      ['Tinashe', ['artist', 'songwriter', 'producer']],
      ['Solange', ['artist', 'songwriter', 'producer']],
      ['SiR', ['artist', 'songwriter']],
      ['Brent Faiyaz', ['artist', 'songwriter', 'producer']],
      
      // Major Songwriters
      ['Ed Sheeran', ['artist', 'songwriter']],
      ['Adele', ['artist', 'songwriter']],
      ['Alicia Keys', ['artist', 'songwriter', 'producer']],
      ['Lady Gaga', ['artist', 'songwriter']],
      ['Olivia Rodrigo', ['artist', 'songwriter']],
      ['Phoebe Bridgers', ['artist', 'songwriter']],
      ['Lana Del Rey', ['artist', 'songwriter']],
      ['H.E.R.', ['artist', 'songwriter', 'producer']],
      
      // Producer-Songwriters
      ['Max Martin', ['producer', 'songwriter']],
      ['Dr. Luke', ['producer', 'songwriter']],
      ['Benny Blanco', ['producer', 'songwriter']],
      ['Jack Antonoff', ['producer', 'songwriter']],
      ['Rick Rubin', ['producer']],
      ['Quincy Jones', ['producer', 'songwriter']],
      ['Mark Ronson', ['producer', 'songwriter']],
      ['Diplo', ['producer', 'artist']],
      ['Skrillex', ['producer', 'artist']],
      ['Calvin Harris', ['producer', 'artist', 'songwriter']],
      ['The Chainsmokers', ['producer', 'artist']],
      ['Zedd', ['producer', 'artist']],
      ['David Guetta', ['producer', 'artist']],
      ['Marshmello', ['producer', 'artist']],
      ['Flume', ['producer', 'artist']],
      ['ODESZA', ['producer', 'artist']],
      ['Porter Robinson', ['producer', 'artist', 'songwriter']],
      ['Madeon', ['producer', 'artist', 'songwriter']],
      ['What So Not', ['producer', 'artist']],
      ['RL Grime', ['producer', 'artist']],
      ['Baauer', ['producer', 'artist']],
      ['Flying Lotus', ['producer', 'artist']],
      ['Kaytranada', ['producer', 'artist']],
      ['TOKiMONSTA', ['producer', 'artist']],
      ['SBTRKT', ['producer', 'artist']],
      ['Burial', ['producer', 'artist']],
      ['Four Tet', ['producer', 'artist']],
      ['Jamie xx', ['producer', 'artist']],
      ['Bonobo', ['producer', 'artist']],
      ['RJD2', ['producer', 'artist']],
      ['Pretty Lights', ['producer', 'artist']],
      ['GRiZ', ['producer', 'artist']],
      ['Gramatik', ['producer', 'artist']],
      ['Big Gigantic', ['producer', 'artist']],
      ['SoDown', ['producer', 'artist']],
      
      // Specific to current searches
      ['Dan Nigro', ['producer', 'songwriter']],
      ['Aaron Dessner', ['producer', 'songwriter', 'artist']],
      ['Alexander 23', ['artist', 'songwriter', 'producer']],
      ['Casey Smith', ['songwriter', 'producer']],
      ['Ludwig Göransson', ['producer', 'songwriter']],
      ['Andrew Watt', ['producer', 'songwriter']],
      ['Ali Payami', ['producer', 'songwriter']],
      ['Shellback', ['producer', 'songwriter']],
      ['Metro Boomin', ['producer', 'songwriter']],
      ['Mike Dean', ['producer', 'songwriter']],
      ['Noah "40" Shebib', ['producer', 'songwriter']],
      ['Hit-Boy', ['producer', 'songwriter']],
      ['Mustard', ['producer', 'songwriter']],
      ['London on da Track', ['producer', 'songwriter']],
      ['TM88', ['producer', 'songwriter']],
      ['Southside', ['producer', 'songwriter']],
      ['Wheezy', ['producer', 'songwriter']],
      ['Pierre Bourne', ['producer', 'songwriter']],
      ['Kenny Beats', ['producer', 'songwriter']],
      ['Alchemist', ['producer', 'songwriter']],
      ['Madlib', ['producer', 'songwriter']],
      ['J Dilla', ['producer', 'songwriter']],
      ['Nujabes', ['producer', 'songwriter']],
    ]);

    // Get enhanced roles for main artist  
    const mainArtistTypes = knownMultiRoleArtists.get(artistName) || ['artist'];

    // Create main artist node with enhanced role detection
    const mainArtistNode: NetworkNode = {
      id: artistName,
      name: artistName,
      type: mainArtistTypes[0], // Primary type
      types: mainArtistTypes, // All roles
      size: 25,
      musicNerdUrl,
    };
    nodeMap.set(artistName, mainArtistNode);
    
    console.log(`🎭 [DEBUG] Main artist "${artistName}" has ${mainArtistTypes.length} roles:`, mainArtistTypes);

    // Helper function to get enhanced roles for any person
    const getEnhancedRoles = (personName: string, defaultRole: 'artist' | 'producer' | 'songwriter'): ('artist' | 'producer' | 'songwriter')[] => {
      const knownRoles = knownMultiRoleArtists.get(personName);
      if (knownRoles) {
        return knownRoles;
      }
      
      // If not in known list, check for common patterns
      const lowerName = personName.toLowerCase();
      
      // Common producer-songwriter patterns
      if (lowerName.includes('martin') || lowerName.includes('max') || 
          lowerName.includes('antonoff') || lowerName.includes('jack') ||
          lowerName.includes('nigro') || lowerName.includes('dessner') ||
          lowerName.includes('rubin') || lowerName.includes('rick') ||
          lowerName.includes('quincy') || lowerName.includes('jones') ||
          lowerName.includes('ronson') || lowerName.includes('mark') ||
          lowerName.includes('blanco') || lowerName.includes('benny') ||
          lowerName.includes('ludwig') || lowerName.includes('watt') ||
          lowerName.includes('payami') || lowerName.includes('ali') ||
          lowerName.includes('shellback') || lowerName.includes('metro') ||
          lowerName.includes('boomin') || lowerName.includes('dean') ||
          lowerName.includes('mike') || lowerName.includes('40') ||
          lowerName.includes('shebib') || lowerName.includes('noah') ||
          lowerName.includes('hit-boy') || lowerName.includes('mustard') ||
          lowerName.includes('london') || lowerName.includes('track') ||
          lowerName.includes('tm88') || lowerName.includes('southside') ||
          lowerName.includes('wheezy') || lowerName.includes('pierre') ||
          lowerName.includes('bourne') || lowerName.includes('kenny') ||
          lowerName.includes('beats') || lowerName.includes('alchemist') ||
          lowerName.includes('madlib') || lowerName.includes('dilla') ||
          lowerName.includes('nujabes')) {
        if (defaultRole === 'producer') {
          return ['producer', 'songwriter'];
        }
        if (defaultRole === 'songwriter') {
          return ['songwriter', 'producer'];
        }
      }
      
      // Common artist-songwriter patterns
      if (lowerName.includes('swift') || lowerName.includes('taylor') ||
          lowerName.includes('sheeran') || lowerName.includes('ed') ||
          lowerName.includes('adele') || lowerName.includes('keys') ||
          lowerName.includes('alicia') || lowerName.includes('gaga') ||
          lowerName.includes('rodrigo') || lowerName.includes('olivia') ||
          lowerName.includes('bridgers') || lowerName.includes('phoebe') ||
          lowerName.includes('lana') || lowerName.includes('del') ||
          lowerName.includes('rey') || lowerName.includes('h.e.r.')) {
        if (defaultRole === 'artist') {
          return ['artist', 'songwriter'];
        }
        if (defaultRole === 'songwriter') {
          return ['songwriter', 'artist'];
        }
      }
      
      return [defaultRole];
    };

    console.log(`🔍 [DEBUG] Starting collaboration network generation for: "${artistName}"`);
    console.log('📊 [DEBUG] Data source priority: 1) OpenAI → 2) MusicBrainz → 3) Wikipedia → 4) Known collaborations fallback');

    try {
      // First try OpenAI for collaboration data
      if (openAIService.isServiceAvailable()) {
        console.log(`🤖 [DEBUG] Querying OpenAI API for "${artistName}"...`);
        console.log(`🔍 [DEBUG] About to call openAIService.getArtistCollaborations for main artist: ${artistName}`);
        
        try {
          const openAIData = await openAIService.getArtistCollaborations(artistName);
          console.log(`✅ [DEBUG] OpenAI response:`, {
            collaborators: openAIData.artists.length,
            collaboratorList: openAIData.artists.map(a => `${a.name} (${a.type}, top collaborators: ${a.topCollaborators.length})`)
          });

          if (openAIData.artists.length > 0) {
            // Process OpenAI data and merge with main artist node map
            for (const collaborator of openAIData.artists) {
              // Check if we already have a node for this person (including main artist)
              let collaboratorNode = nodeMap.get(collaborator.name);
              
              if (collaboratorNode) {
                // Person already exists - add the new role to their types array
                if (!collaboratorNode.types) {
                  collaboratorNode.types = [collaboratorNode.type];
                }
                if (!collaboratorNode.types.includes(collaborator.type)) {
                  collaboratorNode.types.push(collaborator.type);
                  console.log(`🎭 [DEBUG] Added ${collaborator.type} role to existing ${collaborator.name} node (now has ${collaboratorNode.types.length} roles)`);
                }
                // Keep primary type as the first one (for backward compatibility)
                collaboratorNode.type = collaboratorNode.types[0];
                
                // Skip further processing since this person already exists
                // Merge top collaborators from all roles
                if (collaborator.topCollaborators && collaborator.topCollaborators.length > 0) {
                  const existingCollaborators = collaboratorNode.collaborations || [];
                  const newCollaborators = collaborator.topCollaborators.filter(c => !existingCollaborators.includes(c));
                  collaboratorNode.collaborations = [...existingCollaborators, ...newCollaborators];
                }
                continue; // Skip creating new node since we're updating existing one
              } else {
                // Create new node for this person with enhanced role detection
                const enhancedRoles = getEnhancedRoles(collaborator.name, collaborator.type);
                
                // Get image from Spotify if available
                let imageUrl: string | null = null;
                let spotifyId: string | null = null;
                if (spotifyService.isConfigured()) {
                  try {
                    const spotifyArtist = await spotifyService.searchArtist(collaborator.name);
                    if (spotifyArtist) {
                      imageUrl = spotifyService.getArtistImageUrl(spotifyArtist, 'medium');
                      spotifyId = spotifyArtist.id;
                    }
                  } catch (error) {
                    console.log(`🔒 [DEBUG] Spotify search failed for "${collaborator.name}"`);
                  }
                }

                collaboratorNode = {
                  id: collaborator.name,
                  name: collaborator.name,
                  type: enhancedRoles[0], // Primary role
                  types: enhancedRoles, // All roles
                  size: 15,
                  imageUrl,
                  spotifyId,
                  collaborations: collaborator.topCollaborators || [],
                };
                
                console.log(`🎭 [DEBUG] Enhanced "${collaborator.name}" from ${collaborator.type} to roles:`, enhancedRoles);

                // Get MusicNerd artist ID for the collaborator
<<<<<<< HEAD
                let musicNerdUrl = 'https://musicnerd.xyz';
                try {
                  const artistId = await musicNerdService.getArtistId(collaborator.name);
                  if (artistId) {
                    musicNerdUrl = `https://musicnerd.xyz/artist/${artistId}`;
=======
                let musicNerdUrl = musicNerdBaseUrl || '';
                try {
                  const artistId = await musicNerdService.getArtistId(collaborator.name);
                  if (artistId && musicNerdBaseUrl) {
                    musicNerdUrl = `${musicNerdBaseUrl}/artist/${artistId}`;
>>>>>>> fcb44090
                    console.log(`✅ [DEBUG] Found MusicNerd ID for ${collaborator.name}: ${artistId}`);
                  }
                } catch (error) {
                  console.log(`📭 [DEBUG] No MusicNerd ID found for ${collaborator.name}`);
                }

                collaboratorNode.musicNerdUrl = musicNerdUrl;
                nodeMap.set(collaborator.name, collaboratorNode);
              }

              }

            // Process all nodes to create links and branching connections
            const allNodes = Array.from(nodeMap.values());
            const mainNode = nodeMap.get(artistName)!;
            
            for (const collaboratorNode of allNodes) {
              // Skip self-processing for the main artist
              if (collaboratorNode.name !== artistName) {
                // Create main connection to collaborator
                links.push({
                  source: mainNode.id,
                  target: collaboratorNode.id,
                });

                // Add branching connections for the top collaborators
                const maxBranching = 3;
                const branchingCount = Math.min(collaboratorNode.collaborations?.length || 0, maxBranching);
                
                for (let i = 0; i < branchingCount; i++) {
                  const branchingArtist = collaboratorNode.collaborations![i];
                  
                  // Check if this branching artist is already in our main node map
                  let branchingNode = nodeMap.get(branchingArtist);
                  
                  if (branchingNode) {
                    // Person already exists - add artist role if not already present
                    if (!branchingNode.types) {
                      branchingNode.types = [branchingNode.type];
                    }
                    if (!branchingNode.types.includes('artist')) {
                      branchingNode.types.push('artist');
                      console.log(`🎭 [DEBUG] Added artist role to existing branching node ${branchingArtist} (now has ${branchingNode.types.length} roles)`);
                    }
                    // Ensure primary type remains as first one for compatibility
                    branchingNode.type = branchingNode.types[0];
                  } else {
                    // Create new branching node with enhanced role detection
                    const enhancedBranchingRoles = getEnhancedRoles(branchingArtist, 'artist');
                    
                    branchingNode = {
                      id: branchingArtist,
                      name: branchingArtist,
                      type: enhancedBranchingRoles[0], // Primary role
                      types: enhancedBranchingRoles, // All roles
                      size: 15,
                    };

                    // Get MusicNerd ID for branching artist
<<<<<<< HEAD
                    let branchingMusicNerdUrl = 'https://musicnerd.xyz';
                    try {
                      const branchingArtistId = await musicNerdService.getArtistId(branchingArtist);
                      if (branchingArtistId) {
                        branchingMusicNerdUrl = `https://musicnerd.xyz/artist/${branchingArtistId}`;
=======
                    let branchingMusicNerdUrl = musicNerdBaseUrl || '';
                    try {
                      const branchingArtistId = await musicNerdService.getArtistId(branchingArtist);
                      if (branchingArtistId && musicNerdBaseUrl) {
                        branchingMusicNerdUrl = `${musicNerdBaseUrl}/artist/${branchingArtistId}`;
>>>>>>> fcb44090
                      }
                    } catch (error) {
                      console.log(`📭 [DEBUG] No MusicNerd ID found for branching artist ${branchingArtist}`);
                    }

                    branchingNode.musicNerdUrl = branchingMusicNerdUrl;
                    nodeMap.set(branchingArtist, branchingNode);
                    
                    console.log(`🎭 [DEBUG] Enhanced OpenAI branching "${branchingArtist}" to roles:`, enhancedBranchingRoles);
                  }
                  
                  // Create link between collaborator and their top collaborator
                  links.push({
                    source: collaboratorNode.name,
                    target: branchingArtist,
                  });

                  console.log(`🌟 [DEBUG] Added branching artist "${branchingArtist}" connected to multi-role "${collaboratorNode.name}"`);
                }

                const rolesList = collaboratorNode.types?.join(' + ') || collaboratorNode.type;
                console.log(`➕ [DEBUG] Added ${rolesList}: ${collaboratorNode.name} from OpenAI with ${branchingCount} branching connections`);
              }
            }


            // Final node array from consolidated map
            const nodes = Array.from(nodeMap.values());
            console.log(`✅ [DEBUG] Successfully created network from OpenAI data: ${nodes.length} total nodes (including main artist) for "${artistName}"`);
            
            // Cache the generated network data
            const finalNetworkData = { nodes, links };
            console.log(`💾 [DEBUG] About to cache OpenAI network data for "${artistName}" with ${nodes.length} nodes`);
            await this.cacheNetworkData(artistName, finalNetworkData);
            
            return finalNetworkData;

          }
        } catch (error) {
          console.error(`❌ [DEBUG] OpenAI API error for "${artistName}":`, error);
          console.log('🔄 [DEBUG] Falling back to MusicBrainz...');
        }
      } else {
        console.log('⚠️ [DEBUG] OpenAI service not available, falling back to MusicBrainz...');
      }

      // Fallback to MusicBrainz if OpenAI fails or isn't available
      console.log(`🎵 [DEBUG] Querying MusicBrainz API for "${artistName}"...`);
      console.log(`🔍 [DEBUG] About to call musicBrainzService.getArtistCollaborations for main artist: ${artistName}`);
      const collaborationData = await musicBrainzService.getArtistCollaborations(artistName);
      console.log(`🔍 [DEBUG] Completed musicBrainzService.getArtistCollaborations for main artist: ${artistName}`);
      console.log(`✅ [DEBUG] MusicBrainz response:`, {
        artists: collaborationData.artists.length,
        works: collaborationData.works.length,
        artistList: collaborationData.artists.map(a => `${a.name} (${a.type}, relation: ${a.relation})`),
        worksList: collaborationData.works.map(w => `${w.title} with [${w.collaborators.join(', ')}]`)
      });
      
      // Add known authentic songwriter collaborators for major artists if not already found
      const artistNameLower = artistName.toLowerCase();
      const processedNames = new Set(collaborationData.artists.map(a => a.name));
      const knownCollaborations: { [key: string]: Array<{name: string, type: 'songwriter' | 'producer', relation: string}> } = {
        'taylor swift': [
          {name: 'Jack Antonoff', type: 'songwriter', relation: 'co-writer'},
          {name: 'Max Martin', type: 'songwriter', relation: 'co-writer'},
          {name: 'Shellback', type: 'songwriter', relation: 'co-writer'},
          {name: 'Aaron Dessner', type: 'songwriter', relation: 'co-writer'},
        ],
        'ariana grande': [
          {name: 'Victoria Monét', type: 'songwriter', relation: 'co-writer'},
          {name: 'Tayla Parx', type: 'songwriter', relation: 'co-writer'},
        ],
        'billie eilish': [
          {name: 'FINNEAS', type: 'songwriter', relation: 'co-writer'},
        ]
      };
      
      if (knownCollaborations[artistNameLower]) {
        for (const collab of knownCollaborations[artistNameLower]) {
          if (!processedNames.has(collab.name)) {
            collaborationData.artists.push(collab);
            console.log(`✨ [DEBUG] Added known authentic collaborator: ${collab.name} (${collab.type})`);
          }
        }
      }
      
      // Get Spotify image for main artist
      let mainArtistImage = null;
      let mainArtistSpotifyId = null;
      
      if (spotifyService.isConfigured()) {
        try {
          const spotifyArtist = await spotifyService.searchArtist(artistName);
          if (spotifyArtist) {
            mainArtistImage = spotifyService.getArtistImageUrl(spotifyArtist, 'medium');
            mainArtistSpotifyId = spotifyArtist.id;
          }
        } catch (error) {
          console.warn(`Could not fetch Spotify data for ${artistName}`);
        }
      }

      // Get MusicNerd artist ID for main artist
      let mainArtistMusicNerdId = null;
      try {
        mainArtistMusicNerdId = await musicNerdService.getArtistId(artistName);
      } catch (error) {
        console.log(`Could not fetch MusicNerd ID for ${artistName}`);
      }

      // Update main artist node with additional data
      const mainArtistNode = nodeMap.get(artistName)!;
      mainArtistNode.imageUrl = mainArtistImage;
      mainArtistNode.spotifyId = mainArtistSpotifyId;
      mainArtistNode.artistId = mainArtistMusicNerdId;

      // Add collaborating artists from MusicBrainz - limit to top 5 producers and songwriters for performance
      console.log(`🎨 [DEBUG] Processing ${collaborationData.artists.length} MusicBrainz collaborators...`);
      
      // Separate collaborators by type and limit producers/songwriters to top 5 each
      const artists = collaborationData.artists.filter(c => c.type === 'artist');
      const producers = collaborationData.artists.filter(c => c.type === 'producer').slice(0, 5);
      const songwriters = collaborationData.artists.filter(c => c.type === 'songwriter').slice(0, 5);
      
      const limitedCollaborators = [...artists, ...producers, ...songwriters];
      console.log(`⚡ [DEBUG] Limited to ${limitedCollaborators.length} collaborators (${producers.length} producers, ${songwriters.length} songwriters, ${artists.length} artists)`);
      
      for (const collaborator of limitedCollaborators) {
        console.log(`👤 [DEBUG] Processing collaborator: "${collaborator.name}" (type: ${collaborator.type}, relation: ${collaborator.relation})`);
        
        // Get Spotify image for collaborator
        let collaboratorImage = null;
        let collaboratorSpotifyId = null;
        
        if (spotifyService.isConfigured()) {
          try {
            console.log(`🎧 [DEBUG] Fetching Spotify data for "${collaborator.name}"...`);
            const spotifyCollaborator = await spotifyService.searchArtist(collaborator.name);
            if (spotifyCollaborator) {
              collaboratorImage = spotifyService.getArtistImageUrl(spotifyCollaborator, 'medium');
              collaboratorSpotifyId = spotifyCollaborator.id;
              console.log(`✅ [DEBUG] Found Spotify profile for "${collaborator.name}": ${collaboratorSpotifyId}`);
            } else {
              console.log(`❌ [DEBUG] No Spotify profile found for "${collaborator.name}"`);
            }
          } catch (error) {
            console.log(`⚠️ [DEBUG] Spotify lookup failed for "${collaborator.name}": ${error}`);
          }
        } else {
          console.log(`🔒 [DEBUG] Spotify not configured, skipping image lookup for "${collaborator.name}"`);
        }

        // Get MusicNerd artist ID for collaborators who are artists
        let collaboratorMusicNerdId = null;
        if (collaborator.type === 'artist') {
          try {
            collaboratorMusicNerdId = await musicNerdService.getArtistId(collaborator.name);
          } catch (error) {
            console.log(`Could not fetch MusicNerd ID for ${collaborator.name}`);
          }
        }

        // For producers and songwriters, fetch their authentic collaboration history from MusicBrainz
        let topCollaborators: string[] = [];
        if (collaborator.type === 'producer' || collaborator.type === 'songwriter') {
          try {
            console.log(`🔍 [DEBUG] Fetching authentic collaborations for ${collaborator.type} "${collaborator.name}"`);
            const producerCollaborations = await musicBrainzService.getArtistCollaborations(collaborator.name);
            
            // Collect all types of collaborators: artists, other producers, and songwriters
            const allCollaborators: string[] = [];
            
            if (producerCollaborations && producerCollaborations.artists.length > 0) {
              // Add artist collaborators (the actual musicians they work with)
              const artistCollaborators = producerCollaborations.artists
                .filter(c => c.name !== collaborator.name && c.type === 'artist')
                .map(c => c.name);
              allCollaborators.push(...artistCollaborators);
              
              // Add other producers/songwriters they collaborate with
              const otherProducers = producerCollaborations.artists
                .filter(c => c.name !== collaborator.name && (c.type === 'producer' || c.type === 'songwriter'))
                .map(c => c.name);
              allCollaborators.push(...otherProducers);
              
              // Take top 3 most relevant collaborators for tooltip
              topCollaborators = Array.from(new Set(allCollaborators)).slice(0, 3);
              console.log(`✅ [DEBUG] Found ${topCollaborators.length} authentic collaborations for "${collaborator.name}":`, topCollaborators);
              
              // Add branching artist nodes to the network for style discovery
              // For songwriters and producers, show their top 3 collaborating artists
              const maxBranchingNodes = collaborator.type === 'songwriter' ? 3 : 2;
              const branchingArtists = artistCollaborators
                .filter(artistName => artistName !== collaborator.name)
                .slice(0, maxBranchingNodes);
              
              console.log(`🎨 [DEBUG] Creating ${branchingArtists.length} branching connections for ${collaborator.type} "${collaborator.name}"`);
              if (branchingArtists.length > 0 && collaborator.type === 'songwriter') {
                console.log(`📝 [DEBUG] Songwriter "${collaborator.name}" branching to artists:`, branchingArtists);
              }
              
              for (const branchingArtist of branchingArtists) {
                // Check if this artist is already in the network (multi-role support)
                let branchingNode = nodeMap.get(branchingArtist);
                
                if (branchingNode) {
                  // Person already exists - add artist role if not already present
                  if (!branchingNode.types) {
                    branchingNode.types = [branchingNode.type];
                  }
                  if (!branchingNode.types.includes('artist')) {
                    branchingNode.types.push('artist');
                    console.log(`🎭 [DEBUG] Added artist role to existing branching node ${branchingArtist} (now has ${branchingNode.types.length} roles)`);
                  }
                  // Update collaborations list
                  if (!branchingNode.collaborations) {
                    branchingNode.collaborations = [];
                  }
                  if (!branchingNode.collaborations.includes(collaborator.name)) {
                    branchingNode.collaborations.push(collaborator.name);
                  }
                  // Ensure primary type remains as first one for compatibility
                  branchingNode.type = branchingNode.types[0];
                } else {
                  // Create new branching node with enhanced role detection
                  console.log(`🌟 [DEBUG] Adding branching artist "${branchingArtist}" connected to ${collaborator.type} "${collaborator.name}"`);
                  
                  const enhancedBranchingRoles = getEnhancedRoles(branchingArtist, 'artist');
                  
                  // Try to get MusicNerd ID for the branching artist
                  let branchingArtistId: string | null = null;
                  try {
                    branchingArtistId = await musicNerdService.getArtistId(branchingArtist);
                  } catch (error) {
                    console.log(`Could not fetch MusicNerd ID for branching artist ${branchingArtist}`);
                  }
                  
                  branchingNode = {
                    id: branchingArtist,
                    name: branchingArtist,
                    type: enhancedBranchingRoles[0], // Primary role
                    types: enhancedBranchingRoles, // All roles
                    size: 12, // Smaller size for branching nodes
                    imageUrl: null,
                    spotifyId: null,
                    artistId: branchingArtistId,
                    collaborations: [collaborator.name], // Show connection to the producer/songwriter
                  };
                  nodeMap.set(branchingArtist, branchingNode);
                  
                  console.log(`🎭 [DEBUG] Enhanced branching "${branchingArtist}" to roles:`, enhancedBranchingRoles);
                }
                
                // Create link between producer/songwriter and branching artist
                links.push({
                  source: collaborator.name,
                  target: branchingArtist,
                });
                console.log(`🔗 [DEBUG] Created branching link: "${collaborator.name}" ↔ "${branchingArtist}"`);
              }
            }
            
            // If still not enough collaborators, add the main artist as a primary collaborator
            if (topCollaborators.length < 3) {
              topCollaborators = [artistName, ...topCollaborators];
              topCollaborators = Array.from(new Set(topCollaborators)).slice(0, 3);
              console.log(`📝 [DEBUG] Enhanced collaborations for "${collaborator.name}" with main artist:`, topCollaborators);
            }
          } catch (error) {
            console.log(`❌ [DEBUG] Error fetching collaborations for "${collaborator.name}":`, error);
            // Fallback to current network collaborators
            const networkCollaborators = collaborationData.artists
              .filter(c => c.name !== collaborator.name && c.name !== artistName)
              .map(c => c.name);
            topCollaborators = [artistName, ...networkCollaborators.slice(0, 2)];
            console.log(`🔄 [DEBUG] Using network fallback for "${collaborator.name}":`, topCollaborators);
          }
        }

        // Check if we already have this person (for multi-role support)
        let collaboratorNode = nodeMap.get(collaborator.name);
        
        if (collaboratorNode) {
          // Person already exists - add the new role to their types array
          if (!collaboratorNode.types) {
            collaboratorNode.types = [collaboratorNode.type];
          }
          if (!collaboratorNode.types.includes(collaborator.type as 'artist' | 'producer' | 'songwriter')) {
            collaboratorNode.types.push(collaborator.type as 'artist' | 'producer' | 'songwriter');
            console.log(`🎭 [DEBUG] Added ${collaborator.type} role to existing ${collaborator.name} node (now has ${collaboratorNode.types.length} roles)`);
          }
          // Update collaborations list
          if (topCollaborators.length > 0) {
            const existingCollabs = collaboratorNode.collaborations || [];
            const newCollabs = topCollaborators.filter(c => !existingCollabs.includes(c));
            collaboratorNode.collaborations = [...existingCollabs, ...newCollabs];
          }
        } else {
          // Create new node for this person with enhanced role detection
          const enhancedRoles = getEnhancedRoles(collaborator.name, collaborator.type as 'artist' | 'producer' | 'songwriter');
          
          collaboratorNode = {
            id: collaborator.name,
            name: collaborator.name,
            type: enhancedRoles[0], // Primary role
            types: enhancedRoles, // All roles
            size: 15,
            imageUrl: collaboratorImage,
            spotifyId: collaboratorSpotifyId,
            artistId: collaboratorMusicNerdId,
            collaborations: topCollaborators.length > 0 ? topCollaborators : undefined,
          };
          nodeMap.set(collaborator.name, collaboratorNode);
          
          console.log(`🎭 [DEBUG] Enhanced MusicBrainz "${collaborator.name}" from ${collaborator.type} to roles:`, enhancedRoles);
        }
        console.log(`➕ [DEBUG] Added node: "${collaborator.name}" (${collaborator.type}) from MusicBrainz relation "${collaborator.relation}"`);

        links.push({
          source: artistName,
          target: collaborator.name,
        });
        console.log(`🔗 [DEBUG] Created link: "${artistName}" ↔ "${collaborator.name}"`);
      }

      // If no real collaborations found, try Wikipedia
      if (collaborationData.artists.length === 0) {
        console.log(`🔍 [DEBUG] No MusicBrainz collaborations found for "${artistName}", trying Wikipedia fallback...`);
        
        try {
          const wikipediaCollaborators = await wikipediaService.getArtistCollaborations(artistName);
          console.log(`📖 [DEBUG] Wikipedia response for "${artistName}":`, {
            collaborators: wikipediaCollaborators.length,
            collaboratorList: wikipediaCollaborators.map(c => `${c.name} (${c.type}, context: "${c.context.substring(0, 50)}...")`)
          });
          
          if (wikipediaCollaborators.length > 0) {
            console.log(`✅ [DEBUG] Using Wikipedia data - found ${wikipediaCollaborators.length} collaborators`);
            // Add Wikipedia collaborators to the network
            for (const collaborator of wikipediaCollaborators) {
              console.log(`👤 [DEBUG] Processing Wikipedia collaborator: "${collaborator.name}" (type: ${collaborator.type})`);
              console.log(`📝 [DEBUG] Wikipedia context: "${collaborator.context}"`);
              
              // Get Spotify image for collaborator
              let collaboratorImage = null;
              let collaboratorSpotifyId = null;
              
              if (spotifyService.isConfigured()) {
                try {
                  console.log(`🎧 [DEBUG] Fetching Spotify data for Wikipedia collaborator "${collaborator.name}"...`);
                  const spotifyCollaborator = await spotifyService.searchArtist(collaborator.name);
                  if (spotifyCollaborator) {
                    collaboratorImage = spotifyService.getArtistImageUrl(spotifyCollaborator, 'medium');
                    collaboratorSpotifyId = spotifyCollaborator.id;
                    console.log(`✅ [DEBUG] Found Spotify profile for Wikipedia collaborator "${collaborator.name}": ${collaboratorSpotifyId}`);
                  } else {
                    console.log(`❌ [DEBUG] No Spotify profile found for Wikipedia collaborator "${collaborator.name}"`);
                  }
                } catch (error) {
                  console.log(`⚠️ [DEBUG] Spotify lookup failed for Wikipedia collaborator "${collaborator.name}": ${error}`);
                }
              }

              // Get MusicNerd artist ID for Wikipedia collaborators who are artists
              let collaboratorMusicNerdId = null;
              if (collaborator.type === 'artist') {
                try {
                  collaboratorMusicNerdId = await musicNerdService.getArtistId(collaborator.name);
                } catch (error) {
                  console.log(`Could not fetch MusicNerd ID for ${collaborator.name}`);
                }
              }

              // For Wikipedia producers and songwriters, create collaboration list
              let topCollaborators: string[] = [];
              if (collaborator.type === 'producer' || collaborator.type === 'songwriter') {
                const otherCollaborators = wikipediaCollaborators
                  .filter(c => c.name !== collaborator.name && c.name !== artistName)
                  .slice(0, 2)
                  .map(c => c.name);
                topCollaborators = [artistName, ...otherCollaborators];
              }

              // Check if we already have this person (for multi-role support)
              let collaboratorNode = nodeMap.get(collaborator.name);
              
              if (collaboratorNode) {
                // Person already exists - add the new role to their types array
                if (!collaboratorNode.types) {
                  collaboratorNode.types = [collaboratorNode.type];
                }
                if (!collaboratorNode.types.includes(collaborator.type as 'artist' | 'producer' | 'songwriter')) {
                  collaboratorNode.types.push(collaborator.type as 'artist' | 'producer' | 'songwriter');
                  console.log(`🎭 [DEBUG] Added ${collaborator.type} role to existing ${collaborator.name} node (now has ${collaboratorNode.types.length} roles)`);
                }
                // Update collaborations list
                if (topCollaborators.length > 0) {
                  const existingCollabs = collaboratorNode.collaborations || [];
                  const newCollabs = topCollaborators.filter(c => !existingCollabs.includes(c));
                  collaboratorNode.collaborations = [...existingCollabs, ...newCollabs];
                }
              } else {
                // Create new node for this person with enhanced role detection
                const enhancedRoles = getEnhancedRoles(collaborator.name, collaborator.type as 'artist' | 'producer' | 'songwriter');
                
                collaboratorNode = {
                  id: collaborator.name,
                  name: collaborator.name,
                  type: enhancedRoles[0], // Primary role
                  types: enhancedRoles, // All roles
                  size: 15,
                  imageUrl: collaboratorImage,
                  spotifyId: collaboratorSpotifyId,
                  artistId: collaboratorMusicNerdId,
                  collaborations: topCollaborators.length > 0 ? topCollaborators : undefined,
                };
                nodeMap.set(collaborator.name, collaboratorNode);
                
                console.log(`🎭 [DEBUG] Enhanced Wikipedia "${collaborator.name}" from ${collaborator.type} to roles:`, enhancedRoles);
              }
              console.log(`➕ [DEBUG] Added node: "${collaborator.name}" (${collaborator.type}) from Wikipedia context`);

              links.push({
                source: artistName,
                target: collaborator.name,
              });
              console.log(`🔗 [DEBUG] Created link: "${artistName}" ↔ "${collaborator.name}" (Wikipedia source)`);
            }
            
            console.log(`✅ [DEBUG] Successfully created network from Wikipedia data: ${wikipediaCollaborators.length} collaborators for "${artistName}"`);

            // Final node array from consolidated map
            const nodes = Array.from(nodeMap.values());
            
            // Cache the generated network data
            const networkData = { nodes, links };
            console.log(`💾 [DEBUG] About to cache Wikipedia network data for "${artistName}" with ${nodes.length} nodes`);
            await this.cacheNetworkData(artistName, networkData);
            
            return networkData;

          } else {
            console.log(`❌ [DEBUG] Wikipedia returned 0 collaborators for "${artistName}"`);
          }
        } catch (error) {
          console.error(`⚠️ [DEBUG] Error fetching Wikipedia collaborations for "${artistName}":`, error);
        }
        
        // If both MusicBrainz and Wikipedia fail, add known authentic collaborators as fallback
        console.log(`🚨 [DEBUG] No real collaboration data found for "${artistName}" from either MusicBrainz or Wikipedia`);
        
        // Add known authentic songwriter collaborators for major artists
        const artistNameLower = artistName.toLowerCase();
        const knownCollaborations: { [key: string]: Array<{name: string, type: 'songwriter' | 'producer', relation: string}> } = {
          'taylor swift': [
            {name: 'Jack Antonoff', type: 'songwriter', relation: 'co-writer'},
            {name: 'Max Martin', type: 'songwriter', relation: 'co-writer'},
            {name: 'Shellback', type: 'songwriter', relation: 'co-writer'},
            {name: 'Aaron Dessner', type: 'songwriter', relation: 'co-writer'},
          ]
        };
        
        if (knownCollaborations[artistNameLower]) {
          console.log(`✨ [DEBUG] Adding known authentic collaborators for "${artistName}"`);
          const fallbackArtists = knownCollaborations[artistNameLower];
          
          for (const collab of fallbackArtists) {
            // Check if we already have this person (for multi-role support)
            let collaboratorNode = nodeMap.get(collab.name);
            
            if (collaboratorNode) {
              // Person already exists - add the new role to their types array
              if (!collaboratorNode.types) {
                collaboratorNode.types = [collaboratorNode.type];
              }
              if (!collaboratorNode.types.includes(collab.type)) {
                collaboratorNode.types.push(collab.type);
                console.log(`🎭 [DEBUG] Added ${collab.type} role to existing ${collab.name} node (now has ${collaboratorNode.types.length} roles)`);
              }
            } else {
              // Create new node for this person
              collaboratorNode = {
                id: collab.name,
                name: collab.name,
                type: collab.type,
                types: [collab.type],
                size: 15,
              };
              
              // Get MusicNerd artist ID for the collaborator
<<<<<<< HEAD
              let musicNerdUrl = 'https://musicnerd.xyz';
              try {
                const artistId = await musicNerdService.getArtistId(collab.name);
                if (artistId) {
                  musicNerdUrl = `https://musicnerd.xyz/artist/${artistId}`;
=======
              const musicNerdBaseUrl = process.env.MUSICNERD_BASE_URL;
              let musicNerdUrl = musicNerdBaseUrl || '';
              try {
                const artistId = await musicNerdService.getArtistId(collab.name);
                if (artistId && musicNerdBaseUrl) {
                  musicNerdUrl = `${musicNerdBaseUrl}/artist/${artistId}`;
>>>>>>> fcb44090
                  console.log(`✅ [DEBUG] Found MusicNerd ID for ${collab.name}: ${artistId}`);
                }
              } catch (error) {
                console.log(`📭 [DEBUG] No MusicNerd ID found for ${collab.name}`);
              }
              
              collaboratorNode.musicNerdUrl = musicNerdUrl;
              nodeMap.set(collab.name, collaboratorNode);
            }
            links.push({
              source: mainArtistNode.id,
              target: collaboratorNode.id,
            });
            
            console.log(`✨ [DEBUG] Added known authentic collaborator: ${collab.name} (${collab.type})`);
          }
        } else {
          console.log(`👤 [DEBUG] Returning only the main artist node without any collaborators`);
        }
        

        // Final node array from consolidated map
        const nodes = Array.from(nodeMap.values());
        
        // Cache the generated network data
        const networkData = { nodes, links };
        await this.cacheNetworkData(artistName, networkData);
        return networkData;

      } else {
        console.log(`✅ [DEBUG] Successfully created network from MusicBrainz data: ${collaborationData.artists.length} collaborators for "${artistName}"`);
      }

      // Final node array from consolidated map
      const nodes = Array.from(nodeMap.values());
      
      // Cache the generated network data
      const networkData = { nodes, links };
      await this.cacheNetworkData(artistName, networkData);
      return networkData;
    } catch (error) {
      console.error('Error generating real collaboration network:', error);
      // Return just the main artist if everything fails
      const nodes = Array.from(nodeMap.values());
      
      // Cache the generated network data
      const networkData = { nodes, links };
      await this.cacheNetworkData(artistName, networkData);
      return networkData;
    }
  }

  private async cacheNetworkData(artistName: string, networkData: NetworkData): Promise<void> {
    if (!db) {
      console.log(`⚠️ [DEBUG] Database not available - skipping cache for "${artistName}"`);
      return;
    }

    try {
      console.log(`💾 [DEBUG] Caching webmapdata for "${artistName}"`);
      
      // Check if artist already exists in database
      const existingArtist = await this.getArtistByName(artistName);
      
      if (existingArtist) {
        // Update existing artist with webMapData
        // Update existing artist with webmapdata using raw SQL since schema doesn't match MusicNerd DB
        await db.execute(sql`
          UPDATE artists 
          SET webmapdata = ${JSON.stringify(networkData)}::jsonb 
          WHERE name = ${artistName}
        `);
        console.log(`✅ [DEBUG] Updated webmapdata cache for existing artist "${artistName}"`);
      } else {
        // Don't create new artists - only cache data for existing artists
        console.log(`❌ [DEBUG] Artist "${artistName}" does not exist in database - skipping cache creation`);
      }
    } catch (error: any) {
      console.error(`❌ [DEBUG] Error caching webmapdata for "${artistName}":`, error);
      console.error(`❌ [DEBUG] Full error details:`, {
        message: error?.message,
        code: error?.code,
        detail: error?.detail
      });
    }
  }

  async getNetworkData(artistName: string): Promise<NetworkData | null> {
    // First, check if we have cached webmapdata for this artist (applies to ALL artists)
    console.log(`💾 [DEBUG] Checking for cached webmapdata for "${artistName}"`);
    const cachedArtist = await this.getArtistByName(artistName);
    
    if (cachedArtist?.webmapdata) {
      console.log(`✅ [DEBUG] Found cached webmapdata for "${artistName}" - using cached data`);
      return cachedArtist.webmapdata as NetworkData;
    }
    
    console.log(`🆕 [DEBUG] No cached data found for "${artistName}" - generating new network data`);
    
    // For demo artists with rich mock data, use real MusicBrainz to showcase enhanced producer/songwriter extraction
    const enhancedMusicBrainzArtists = ['Post Malone', 'The Weeknd', 'Ariana Grande', 'Billie Eilish', 'Taylor Swift', 'Drake'];
    
    if (enhancedMusicBrainzArtists.includes(artistName)) {
      console.log(`🎵 [DEBUG] Using enhanced MusicBrainz data for "${artistName}" to showcase deep producer/songwriter networks`);
      const networkData = await this.generateRealCollaborationNetwork(artistName);
      // Cache the result
      await this.cacheNetworkData(artistName, networkData);
      return networkData;
    }
    
    const mainArtist = await this.getArtistByName(artistName);
    if (!mainArtist) {
      // Artist doesn't exist in database - return error instead of creating new entry
      console.log(`❌ [DEBUG] Artist "${artistName}" does not exist in database - cannot generate network`);
      throw new Error(`Artist "${artistName}" not found in database. Please search for an existing artist.`);
    }

    // If artist exists in MusicNerd database (UUID ID), skip collaboration lookup 
    // and generate real collaboration data instead since MusicNerd doesn't have our collaborations table
    if (typeof mainArtist.id === 'string' && mainArtist.id.includes('-')) {
      console.log(`🎵 [DEBUG] Found MusicNerd artist "${artistName}" - generating real collaboration network`);
      return this.generateRealCollaborationNetwork(artistName);
    }

    // Artist exists in our own database, build network from stored data
    const nodes: NetworkNode[] = [];
    const links: NetworkLink[] = [];
    
    const mainArtistNode: NetworkNode = {
      id: mainArtist.name,
      name: mainArtist.name,
      type: mainArtist.type as 'artist' | 'producer' | 'songwriter',
      size: 20,
      imageUrl: mainArtist.imageUrl,
      spotifyId: mainArtist.spotifyId,
    };
    nodes.push(mainArtistNode);

    // Get collaborations from database (only for integer IDs)
    const artistCollaborations = await this.getCollaborationsByArtist(mainArtist.id as number);
    
    for (const collab of artistCollaborations) {
      const collaborator = await this.getArtist(collab.toArtistId);
      if (collaborator) {
        const collaboratorNode: NetworkNode = {
          id: collaborator.name,
          name: collaborator.name,
          type: collaborator.type as 'artist' | 'producer' | 'songwriter',
          size: 15,
          imageUrl: collaborator.imageUrl,
          spotifyId: collaborator.spotifyId,
        };
        nodes.push(collaboratorNode);

        links.push({
          source: mainArtist.name,
          target: collaborator.name,
        });
      }
    }

    return { nodes, links };
  }
}<|MERGE_RESOLUTION|>--- conflicted
+++ resolved
@@ -125,20 +125,13 @@
     const nodeMap = new Map<string, NetworkNode>();
     
     // Get MusicNerd URL for main artist
-<<<<<<< HEAD
+
     let musicNerdUrl = 'https://musicnerd.xyz';
     try {
       const artistId = await musicNerdService.getArtistId(artistName);
       if (artistId) {
         musicNerdUrl = `https://musicnerd.xyz/artist/${artistId}`;
-=======
-    const musicNerdBaseUrl = process.env.MUSICNERD_BASE_URL;
-    let musicNerdUrl = musicNerdBaseUrl || '';
-    try {
-      const artistId = await musicNerdService.getArtistId(artistName);
-      if (artistId && musicNerdBaseUrl) {
-        musicNerdUrl = `${musicNerdBaseUrl}/artist/${artistId}`;
->>>>>>> fcb44090
+
       }
     } catch (error) {
       console.log(`📭 [DEBUG] No MusicNerd ID found for main artist ${artistName}`);
@@ -414,19 +407,13 @@
                 console.log(`🎭 [DEBUG] Enhanced "${collaborator.name}" from ${collaborator.type} to roles:`, enhancedRoles);
 
                 // Get MusicNerd artist ID for the collaborator
-<<<<<<< HEAD
+
                 let musicNerdUrl = 'https://musicnerd.xyz';
                 try {
                   const artistId = await musicNerdService.getArtistId(collaborator.name);
                   if (artistId) {
                     musicNerdUrl = `https://musicnerd.xyz/artist/${artistId}`;
-=======
-                let musicNerdUrl = musicNerdBaseUrl || '';
-                try {
-                  const artistId = await musicNerdService.getArtistId(collaborator.name);
-                  if (artistId && musicNerdBaseUrl) {
-                    musicNerdUrl = `${musicNerdBaseUrl}/artist/${artistId}`;
->>>>>>> fcb44090
+
                     console.log(`✅ [DEBUG] Found MusicNerd ID for ${collaborator.name}: ${artistId}`);
                   }
                 } catch (error) {
@@ -486,19 +473,13 @@
                     };
 
                     // Get MusicNerd ID for branching artist
-<<<<<<< HEAD
+
                     let branchingMusicNerdUrl = 'https://musicnerd.xyz';
                     try {
                       const branchingArtistId = await musicNerdService.getArtistId(branchingArtist);
                       if (branchingArtistId) {
                         branchingMusicNerdUrl = `https://musicnerd.xyz/artist/${branchingArtistId}`;
-=======
-                    let branchingMusicNerdUrl = musicNerdBaseUrl || '';
-                    try {
-                      const branchingArtistId = await musicNerdService.getArtistId(branchingArtist);
-                      if (branchingArtistId && musicNerdBaseUrl) {
-                        branchingMusicNerdUrl = `${musicNerdBaseUrl}/artist/${branchingArtistId}`;
->>>>>>> fcb44090
+
                       }
                     } catch (error) {
                       console.log(`📭 [DEBUG] No MusicNerd ID found for branching artist ${branchingArtist}`);
@@ -989,20 +970,13 @@
               };
               
               // Get MusicNerd artist ID for the collaborator
-<<<<<<< HEAD
+
               let musicNerdUrl = 'https://musicnerd.xyz';
               try {
                 const artistId = await musicNerdService.getArtistId(collab.name);
                 if (artistId) {
                   musicNerdUrl = `https://musicnerd.xyz/artist/${artistId}`;
-=======
-              const musicNerdBaseUrl = process.env.MUSICNERD_BASE_URL;
-              let musicNerdUrl = musicNerdBaseUrl || '';
-              try {
-                const artistId = await musicNerdService.getArtistId(collab.name);
-                if (artistId && musicNerdBaseUrl) {
-                  musicNerdUrl = `${musicNerdBaseUrl}/artist/${artistId}`;
->>>>>>> fcb44090
+
                   console.log(`✅ [DEBUG] Found MusicNerd ID for ${collab.name}: ${artistId}`);
                 }
               } catch (error) {
