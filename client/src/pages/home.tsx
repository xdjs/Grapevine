--- conflicted
+++ resolved
@@ -3,13 +3,7 @@
 import NetworkVisualizer from "@/components/network-visualizer";
 import ZoomControls from "@/components/zoom-controls";
 import FilterControls from "@/components/filter-controls";
-<<<<<<< HEAD
 
-=======
-import Legend from "@/components/legend";
-import RecenterButton from "@/components/recenter-button";
-import NavigationArrows from "@/components/navigation-arrows";
->>>>>>> 07ae82cc
 import { NetworkData, FilterState } from "@/types/network";
 import { Loader2 } from "lucide-react";
 
@@ -119,22 +113,7 @@
             filterState={filterState}
             onFilterChange={setFilterState}
           />
-<<<<<<< HEAD
-=======
-          <Legend />
-          <RecenterButton
-            onRecenter={() => {
-              const event = new CustomEvent('network-zoom', { detail: { action: 'recenter' } });
-              window.dispatchEvent(event);
-            }}
-          />
-          <NavigationArrows
-            onMove={(direction) => {
-              const event = new CustomEvent('network-zoom', { detail: { action: 'move', direction } });
-              window.dispatchEvent(event);
-            }}
-          />
->>>>>>> 07ae82cc
+
         </>
       )}
     </div>
