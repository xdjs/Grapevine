--- conflicted
+++ resolved
@@ -284,18 +284,11 @@
               )}
             </Button>
             
-<<<<<<< HEAD
+
             {/* Artist Options Dropdown - Instant Search Results */}
             {(showDropdown || isLoadingOptions) && (!showNetworkView || isSearchFocused) && (
               <div className="absolute top-full left-0 right-0 mt-2 bg-gray-800 border border-gray-700 rounded-lg shadow-lg z-50 max-h-80 overflow-y-auto artist-dropdown-scroll">
-=======
-            {/* Artist Options Dropdown */}
-            {showDropdown && artistOptions.length > 0 && (!showNetworkView || isSearchFocused) && (
-              <div className="absolute top-full left-0 right-0 mt-2 bg-gray-800 border border-gray-700 rounded-lg shadow-lg z-50 overflow-y-auto artist-dropdown-scroll" 
-                   style={{ 
-                     maxHeight: '140px' // Height for exactly 2 artist cards (70px each)
-                   }}>
->>>>>>> fcb44090
+
                 <div className="p-2">
                   {isLoadingOptions && (
                     <div className="flex items-center justify-center py-4">
@@ -414,19 +407,11 @@
                   <Search className="w-3 h-3" />
                 )}
               </Button>
-              
-<<<<<<< HEAD
+
               {/* Artist Options Dropdown - Network View Instant Search */}
               {(showDropdown || isLoadingOptions) && (!showNetworkView || isSearchFocused) && (
                 <div className="absolute top-full left-0 right-14 sm:right-20 mt-1 bg-gray-800 border border-gray-700 rounded-lg shadow-lg z-50 max-h-60 overflow-y-auto artist-dropdown-scroll">
-=======
-              {/* Artist Options Dropdown */}
-              {showDropdown && artistOptions.length > 0 && (!showNetworkView || isSearchFocused) && (
-                <div className="absolute top-full left-0 right-14 sm:right-20 mt-1 bg-gray-800 border border-gray-700 rounded-lg shadow-lg z-50 overflow-y-auto artist-dropdown-scroll"
-                     style={{ 
-                       maxHeight: '100px' // Height for exactly 2 compact artist cards (50px each)
-                     }}>
->>>>>>> fcb44090
+
                   <div className="p-1">
                     {isLoadingOptions && (
                       <div className="flex items-center justify-center py-2">
