--- conflicted
+++ resolved
@@ -610,17 +610,12 @@
       }
       
       // Use artist ID if available, otherwise go to main page
-<<<<<<< HEAD
+
       let musicNerdUrl = `https://musicnerd.xyz/`;
       
       if (artistId) {
         musicNerdUrl = `https://musicnerd.xyz/artist/${artistId}`;
-=======
-      let musicNerdUrl = `${musicNerdBaseUrl}/`;
-      
-      if (artistId) {
-        musicNerdUrl = `${musicNerdBaseUrl}/artist/${artistId}`;
->>>>>>> fcb44090
+
         console.log(`🎵 Opening MusicNerd artist page for "${artistName}": ${musicNerdUrl}`);
       } else {
         console.log(`🎵 No artist ID found for "${artistName}", opening main MusicNerd page`);
@@ -804,11 +799,9 @@
 
   const handleArtistSelection = (artistId: string) => {
     // Open the specific artist page with the selected ID
-<<<<<<< HEAD
+
     const musicNerdUrl = `https://musicnerd.xyz/artist/${artistId}`;
-=======
-    const musicNerdUrl = `https://www.musicnerd.xyz/artist/${artistId}`;
->>>>>>> fcb44090
+
     console.log(`🎵 Opening selected artist page: ${musicNerdUrl}`);
     
     const link = document.createElement('a');
