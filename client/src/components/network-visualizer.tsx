--- conflicted
+++ resolved
@@ -516,15 +516,13 @@
 
         tooltip.html(content).style("opacity", 1).style("pointer-events", "auto");
         const networkHandler = (e: any) => {
-<<<<<<< HEAD
           e.preventDefault();
           e.stopPropagation();
           if (onArtistSearch && d !== mainArtistNode) {
             // Prefer artistId when it exists so we can deep-link immediately; fall back to name otherwise
             onArtistSearch(d.artistId || d.name);
           }
-=======
->>>>>>> 79ffca0a
+
         };
 
         tooltip.selectAll(".network-link, .network-icon, .network-action").on("click", networkHandler);
